--- conflicted
+++ resolved
@@ -33,7 +33,6 @@
     model = load_model(checkpoint=checkpoint)
     processor = load_processor(checkpoint=checkpoint)
 
-<<<<<<< HEAD
     if os.path.isdir(input_path):
         images, names = load_from_folder(input_path, max_pages)
         # folder_name = os.path.basename(input_path)
@@ -44,22 +43,6 @@
     predictions = batch_detection(images, model, processor)
     # result_path = os.path.join(results_dir, folder_name)
     # os.makedirs(result_path, exist_ok=True)
-=======
-    if os.path.isdir(args.input_path):
-        images, names, _ = load_from_folder(args.input_path, args.max)
-        folder_name = os.path.basename(args.input_path)
-    else:
-        images, names, _ = load_from_file(args.input_path, args.max)
-        folder_name = os.path.basename(args.input_path).split(".")[0]
-
-    start = time.time()
-    predictions = batch_text_detection(images, model, processor)
-    result_path = os.path.join(args.results_dir, folder_name)
-    os.makedirs(result_path, exist_ok=True)
-    end = time.time()
-    if args.debug:
-        print(f"Detection took {end - start} seconds")
->>>>>>> 641de07c
 
     # if images:
     #     for idx, (image, pred, name) in enumerate(zip(images, predictions, names)):
@@ -83,19 +66,7 @@
         out_pred["page"] = len(predictions_by_page[name]) + 1
         predictions_by_page[name].append(out_pred)
 
-<<<<<<< HEAD
     return predictions_by_page
-=======
-    with open(os.path.join(result_path, "results.json"), "w+", encoding="utf-8") as f:
-        json.dump(predictions_by_page, f, ensure_ascii=False)
-
-    print(f"Wrote results to {result_path}")
-
-
-if __name__ == "__main__":
-    main()
-
->>>>>>> 641de07c
 
 
 
